import { Class, Type, getClassName, getTypeName } from '@flyxc/common';
import type { SearchbarCustomEvent, ToggleCustomEvent} from '@ionic/core/components';
import { modalController, toastController } from '@ionic/core/components';
import type { TemplateResult} from 'lit';
import { LitElement, html } from 'lit';
import { customElement, state } from 'lit/decorators.js';
import { map } from 'lit/directives/map.js';
import { when } from 'lit/directives/when.js';
import type { UnsubscribeHandle } from 'micro-typed-events';
import { connect } from 'pwa-helpers';
import { requestCurrentPosition } from '../../logic/geolocation';
import { ParamNames, addUrlParamValues, pushCurrentState } from '../../logic/history';
import * as msg from '../../logic/messages';
import { uploadTracks } from '../../logic/track';
import type { DistanceUnit} from '../../logic/units';
import { formatUnit } from '../../logic/units';
import * as airspaces from '../../redux/airspace-slice';
import { setApiLoading } from '../../redux/app-slice';
import * as arcgis from '../../redux/arcgis-slice';
import type {
  LivePilot} from '../../redux/live-track-slice';
import {
  getLivePilots,
  setDisplayLabels as setDisplayLiveLabels,
  setFetchMillis,
  setHistoryMin,
  setReturnUrl,
  updateTrackers,
} from '../../redux/live-track-slice';
import { setEnabled } from '../../redux/planner-slice';
import * as sel from '../../redux/selectors';
import * as skyways from '../../redux/skyways-slice';
import type { RootState} from '../../redux/store';
import { store } from '../../redux/store';
import { setDisplayLabels, setLockOnPilot } from '../../redux/track-slice';
import './about-modal';
import './live-modal';
import './pref-modal';
import './track-modal';
import './supporter-modal';
import { getApiKeyAndHost } from '../../apikey';
import { geocode } from '@esri/arcgis-rest-geocoding';
import { setDefaultRequestOptions } from '@esri/arcgis-rest-request';
import { maybeHideSidePane } from '../../../flyxc';

@customElement('main-menu')
export class MainMenu extends connect(store)(LitElement) {
  @state()
  view3d = false;
  @state()
  exaggeration = 1;
  @state()
  plannerEnabled = false;
  @state()
  requestingLocation = false;
  @state()
  sunEnabled = false;

  stateChanged(state: RootState): void {
    this.view3d = state.app.view3d;
    this.exaggeration = state.arcgis.altMultiplier;
    this.plannerEnabled = state.planner.enabled;
    this.requestingLocation = state.location.requestingLocation;
    this.sunEnabled = state.arcgis.useSunLighting;
  }

  render(): TemplateResult {
    return html`<ion-menu swipe-gesture="false" menu-id="main" content-id="main">
      <ion-header>
        <ion-toolbar color="light">
          <ion-title>FlyXC.app</ion-title>
          <ion-buttons slot="end">
            <ion-button @click=${this.closeSplitPane} shape="round">
              <i class="las la-times"></i>
            </ion-button>
          </ion-buttons>
        </ion-toolbar>
      </ion-header>
      <ion-content>
        <ion-list>
          <view-items></view-items>
          <track-items></track-items>
          <live-items></live-items>
          ${when(
            !this.view3d,
            () =>
              html`<ion-item button lines="full" .detail=${false}>
                <ion-toggle .checked=${this.plannerEnabled} @ionChange=${this.handlePlanner}
                  ><i class="las la-drafting-compass la-2x val-mid"></i
                  ><span class="val-mid">XC planning</span></ion-toggle
                >
              </ion-item>`,
          )}
          <skyways-items></skyways-items>
          <airspace-items></airspace-items>
          ${when(
            this.view3d,
            () =>
              html`<ion-item lines="none"><i class="las la-mountain la-2x"></i>Altitude exaggeration</ion-item>
                <ion-item @ionChange=${this.handleExaggeration}>
                  <ion-range
                    min="1"
                    max="2.6"
                    step="0.2"
                    debounce="50"
                    aria-label="Altitude exaggeration"
                    value=${this.exaggeration}
                    .pin=${true}
                    .pinFormatter=${this.formatTimes}
                  >
                    <ion-label slot="start">1.0x</ion-label>
                    <ion-label slot="end">2.6x</ion-label>
                  </ion-range>
                </ion-item>
                <ion-item button lines="full" .detail=${false}>
                  <ion-toggle .checked=${this.sunEnabled} @ionChange=${this.handleSun}
                    ><i class="las la-sun la-2x val-mid"></i><span class="val-mid">Sun lighting</span></ion-toggle
                  >
                </ion-item>`,
          )}
          <fullscreen-items></fullscreen-items>
          <ion-item
            button
            @click=${() => requestCurrentPosition(true)}
            .disabled=${this.requestingLocation}
            .detail=${false}
            lines="full"
          >
            <i class=${`las la-2x ${this.requestingLocation ? 'la-circle-notch spinner' : 'la-crosshairs'}`}></i>Center
            on my location
          </ion-item>
          <ion-item button @click=${this.handleSounding} lines="full" .detail=${false}>
            <i class="las la-chart-line la-2x" style="transform: rotate(90deg)"></i>Sounding</ion-item
          >
          <ion-item button @click=${this.handlePreferences} lines="full" .detail=${true}>
            <i class="las la-cog la-2x"></i>Preferences</ion-item
          >
          <ion-item button @click=${this.handleAbout} lines="full" .detail=${false}>
            <i class="las la-info la-2x"></i>About</ion-item
          >
          <ion-item button @click=${this.handleSupport} lines="full" .detail=${true}>
            <i class="las la-hand-holding-usd la-2x"></i>Support flyxc</ion-item
          >
          <ion-item @lines="full" .detail=${false} class="social">
            <a
              href="https://www.facebook.com/flyxcapp"
              target="_blank"
              title="Find us on facebook"
              slot="start"
              rel="external"
              ><i class="lab la-facebook la-2x"></i
            ></a>
            <a
              href="https://github.com/vicb/flyxc"
              target="_blank"
              title="Find us on github"
              slot="start"
              rel="external"
              ><i class="lab la-github la-2x"></i
            ></a>
          </ion-item>
        </ion-list>
      </ion-content>
    </ion-menu>`;
  }

  protected closeSplitPane() {
    const splitPane = document.querySelector('ion-split-pane');
    if (splitPane) {
      splitPane.when = false;
    }
  }

  protected createRenderRoot(): HTMLElement {
    return this;
  }

  private formatTimes(value: number) {
    return `${value.toFixed(1)}x`;
  }

  private handleSounding() {
    const { lat, lon } = store.getState().location.location;
    window.open(`https://www.windy.com/plugin/sdg/${lat}/${lon}`, '_blank');
  }

  private async handleSupport() {
    const modal = await modalController.create({
      component: 'supporter-modal',
    });
    await modal.present();
  }

  private async handlePlanner() {
    if (!this.plannerEnabled) {
      await maybeHideSidePane();
    }
    store.dispatch(setEnabled(!this.plannerEnabled));
  }

  private async handleSun() {
    store.dispatch(arcgis.setUseSunLighting(!this.sunEnabled));
  }

  private async handleAbout() {
    const modal = await modalController.create({
      component: 'about-modal',
    });
    await modal.present();
  }

  private async handlePreferences() {
    const modal = await modalController.create({
      component: 'pref-modal',
    });
    await modal.present();
  }

  private handleExaggeration(e: CustomEvent) {
    store.dispatch(arcgis.setAltitudeMultiplier(Number(e.detail.value ?? 1)));
  }
}

@customElement('airspace-items')
export class AirspaceItems extends connect(store)(LitElement) {
  @state()
  unit!: DistanceUnit;
  @state()
  private maxAltitude = 1000;
  @state()
  private altitudeStops: number[] = [];
  @state()
  private show = false;
  @state()
  private showClasses: Class[] = [];
  @state()
  private showTypes: Type[] = [];

  private subscriptions: UnsubscribeHandle[] = [];

  stateChanged(state: RootState): void {
    this.unit = state.units.altitude;
    this.maxAltitude = state.airspace.maxAltitude;
    this.altitudeStops = sel.airspaceAltitudeStops(state);
    this.show = state.airspace.show;
    this.showClasses = state.airspace.showClasses;
    this.showTypes = state.airspace.showTypes;
  }

  connectedCallback(): void {
    super.connectedCallback();
    this.subscriptions.push(
      msg.trackGroupsAdded.subscribe(() => this.updateMaxAltitude()),
      msg.trackGroupsRemoved.subscribe(() => this.updateMaxAltitude()),
    );
    this.updateMaxAltitude();
  }

  disconnectedCallback(): void {
    for (const sub of this.subscriptions) {
      sub();
    }
    this.subscriptions.length = 0;
  }

  render(): TemplateResult {
    return html`<ion-item lines=${this.show ? 'none' : 'full'} button .detail=${false}>
        <ion-toggle .checked=${this.show} @ionChange=${this.handleShow}
          ><i class="las la-fighter-jet la-2x val-mid"></i><span class="val-mid">Airspaces</span></ion-toggle
        >
      </ion-item>
      ${when(
        this.show,
        () => html`<ion-item button lines="none" .detail="${false}">
            <ion-select
              label-placement="floating"
              label="Classes"
              .value=${this.showClasses}
              .multiple=${true}
              @ionChange=${this.onClassesChange}
              class="ion-text-wrap small-text"
            >
              ${map(
                [Class.A, Class.B, Class.C, Class.D, Class.E, Class.F, Class.G],
                (icaoClass) =>
                  html`<ion-select-option .value=${icaoClass}>${getClassName(icaoClass)}</ion-select-option>`,
              )}
            </ion-select>
          </ion-item>
          <ion-item button lines="none" .detail="${false}">
            <ion-select
              label-placement="floating"
              label="Types"
              .value=${this.showTypes}
              .multiple=${true}
              @ionChange=${this.onTypesChange}
              class="ion-text-wrap small-text"
            >
              ${map(
                [
                  Type.Prohibited,
                  Type.Restricted,
                  Type.Danger,
                  Type.CTR,
                  Type.TMA,
                  Type.RMZ,
                  Type.TMZ,
                  Type.GlidingSector,
                  Type.Other,
                ],
                (type) =>
                  html`<ion-select-option .value=${type}
                    >${type == Type.Other ? 'Other' : getTypeName(type)}</ion-select-option
                  >`,
              )}
            </ion-select>
          </ion-item>
          <ion-item>
            <ion-select
              label="Floor below"
              @ionChange=${this.handleMaxAltitude}
              .value=${this.maxAltitude}
              interface="popover"
            >
              ${this.altitudeStops.map(
                (altitude: number) =>
                  html`<ion-select-option .value=${altitude}> ${formatUnit(altitude, this.unit)}</ion-select-option> `,
              )}
            </ion-select>
          </ion-item>`,
      )}`;
  }

  private onClassesChange(e: ToggleCustomEvent) {
    store.dispatch(airspaces.showClasses(e.detail.value));
  }

  private onTypesChange(e: ToggleCustomEvent) {
    store.dispatch(airspaces.showTypes(e.detail.value));
  }

  // Updates the altitude select with the max altitude across tracks.
  // Triggered on init and when tracks get added or removed.
  private updateMaxAltitude(): void {
    const stops = this.altitudeStops;
    const state = store.getState();

    if (stops.length > 0 && sel.numTracks(state) > 0) {
      const maxAlt = sel.maxAlt(state);
      store.dispatch(airspaces.setMaxAltitude(stops.find((alt) => alt >= maxAlt) ?? stops[stops.length - 1]));
    }
  }

  private handleShow() {
    store.dispatch(airspaces.setShow(!this.show));
  }

  private handleMaxAltitude(event: CustomEvent) {
    store.dispatch(airspaces.setMaxAltitude(event.detail.value));
  }

  protected createRenderRoot(): HTMLElement {
    return this;
  }
}

@customElement('skyways-items')
export class SkywaysItems extends connect(store)(LitElement) {
  @state()
  private opacity = 100;
  @state()
  private show = false;
  @state()
  private layer: skyways.Layer = 'skyways';
  @state()
  private month: skyways.Month = 'all';
  @state()
  private timeOfDay: skyways.TimeOfDay = 'all';

  stateChanged(state: RootState): void {
    this.opacity = state.skyways.opacity;
    this.show = state.skyways.show;
    this.layer = state.skyways.layer;
    this.month = state.skyways.month;
    this.timeOfDay = state.skyways.timeOfDay;
  }

  render(): TemplateResult {
    return html`<ion-item lines=${this.show ? 'none' : 'full'} button .detail=${false}>
        <ion-toggle .checked=${this.show} @ionChange=${this.handleShow}
          ><i class="las la-road la-2x val-mid"></i><span class="val-mid">Skyways</span></ion-toggle
        >
      </ion-item>
      ${when(
        this.show,
        () => html`<ion-item lines="none" .detail=${false}>
            <ion-select label="Type" @ionChange=${this.handleLayer} .value=${this.layer} interface="popover">
              ${Object.entries(skyways.layerMap).map(
                ([value, label]: [string, string]) =>
                  html`<ion-select-option .value=${value}>${label}</ion-select-option> `,
              )}
            </ion-select>
          </ion-item>
          <ion-item lines="none" .detail=${false}>
            <ion-select label="Month" @ionChange=${this.handleMonth} .value=${this.month} interface="popover">
              ${Object.entries(skyways.monthMap).map(
                ([value, label]: [string, string]) =>
                  html`<ion-select-option .value=${value}>${label}</ion-select-option> `,
              )}
            </ion-select>
          </ion-item>
          <ion-item lines="none" .detail=${false}>
            <ion-select label="Time" @ionChange=${this.handleTimeOfDay} .value=${this.timeOfDay} interface="popover">
              ${skyways.timeOfDayList.map(
                (value: skyways.TimeOfDay) =>
                  html`<ion-select-option .value=${value}>${skyways.timeOfDayMap[value]}</ion-select-option> `,
              )}
            </ion-select>
          </ion-item>
          <ion-item @ionChange=${this.handleOpacity} .detail=${false} class="dense">
            <ion-range
              min="20"
              max="100"
              step="5"
              debounce="50"
              aria-label="Opacity"
              value=${this.opacity}
              .pin=${true}
              .pinFormatter=${this.formatPercent}
            >
              <ion-label slot="start"><i class="las la-adjust"></i></ion-label>
              <ion-label slot="end"><i class="las la-adjust la-2x"></i></ion-label>
            </ion-range>
          </ion-item>`,
      )}`;
  }

  private handleLayer(event: CustomEvent) {
    store.dispatch(skyways.setLayer(event.detail.value));
  }

  private handleMonth(event: CustomEvent) {
    store.dispatch(skyways.setMonth(event.detail.value));
  }

  private handleTimeOfDay(event: CustomEvent) {
    store.dispatch(skyways.setTimeOfDay(event.detail.value));
  }

  private handleShow() {
    store.dispatch(skyways.setShow(!this.show));
  }

  private handleOpacity(event: CustomEvent) {
    store.dispatch(skyways.setOpacity(event.detail.value));
  }

  private formatPercent(value: number) {
    return `${value}%`;
  }

  protected createRenderRoot(): HTMLElement {
    return this;
  }
}

@customElement('view-items')
export class ViewItems extends connect(store)(LitElement) {
  @state()
  view3d = false;

  stateChanged(state: RootState): void {
    this.view3d = state.app.view3d;
  }

  render(): TemplateResult {
    const href = `${this.view3d ? '/' : '/3d'}${location.search}`;
    const icon = this.view3d ? 'la-map' : 'la-globe';
    return html`<ion-item button href=${href} @click=${this.handleSwitch} lines="none" .detail=${false}>
        <i class=${`las la-2x ${icon}`}></i>
        Switch to ${this.view3d ? '2d' : '3d'}
      </ion-item>
      <ion-item>
        <ion-searchbar
          placeholder="Go to"
          lines="full"
          .detail=${false}
          debounce="800"
          @keydown=${(e: KeyboardEvent) =>
            e.key === 'Enter' && this.handleSearch(e.target ? (e.target as HTMLIonSearchbarElement).value ?? '' : '')}
          @ionChange=${(e: SearchbarCustomEvent) => this.handleSearch(e.detail.value ?? '')}
          @ionInput=${(e: SearchbarCustomEvent) => this.handleSearch(e.detail.value ?? '')}
        >
        </ion-searchbar>
      </ion-item> `;
  }

  private async handleSearch(place: string) {
    const { lat, lon } = store.getState().location.location;
    if (place.trim().length < 2) {
      return;
    }
    const { candidates } = await geocode({
      singleLine: place,
      params: {
        token: getApiKeyAndHost('arcgis').key,
        location: `${lon},${lat}`,
        maxLocations: 1,
      },
    });
    setDefaultRequestOptions({ params: {} });
    if (candidates.length === 0) {
      return;
    }
    const { address, score } = candidates[0];
    const { y, x } = candidates[0].location;
    if (score > 50) {
      const toast = await toastController.create({
        message: `Navigated to ${address}`,
        duration: 3000,
        buttons: [
          {
            text: 'Close',
            role: 'cancel',
          },
        ],
      });
      msg.centerMap.emit({ lat: y, lon: x, alt: 0 });
      await toast.present();
    }
  }

  private async handleSwitch() {
    store.dispatch(setApiLoading(true));
    await maybeHideSidePane();
  }

  protected createRenderRoot(): HTMLElement {
    return this;
  }
}

@customElement('fullscreen-items')
export class FullScreenItems extends connect(store)(LitElement) {
  @state()
  private fullscreen = true;

  stateChanged(state: RootState): void {
    this.fullscreen = state.browser.isFullscreen;
  }

  render(): TemplateResult {
    const icon = this.fullscreen ? 'la-compress' : 'la-expand';
    return html`<ion-item button @click=${this.handleSwitch} lines="full" .detail=${false}>
      <i class=${`las la-2x ${icon}`}></i>
      ${this.fullscreen ? 'Exit full screen' : 'Full screen'}
    </ion-item>`;
  }

  private handleSwitch() {
    const element = document.querySelector('.fs-enabled');
    if (element) {
      if (!this.fullscreen) {
        const el = element as any;
        if (el.webkitRequestFullscreen) {
          el.webkitRequestFullscreen();
        } else {
          element.requestFullscreen();
        }
      } else {
        const doc = document as any;
        if (doc.webkitExitFullscreen) {
          doc.webkitExitFullscreen();
        } else {
          document.exitFullscreen();
        }
      }
    }
  }

  protected createRenderRoot(): HTMLElement {
    return this;
  }
}

@customElement('track-items')
export class TrackItems extends connect(store)(LitElement) {
  @state()
  private numTracks = 0;
  @state()
  private displayLabels = false;
  @state()
  private lockOnPilot = true;

  stateChanged(state: RootState): void {
    this.numTracks = sel.numTracks(state);
    this.displayLabels = state.track.displayLabels;
    this.lockOnPilot = state.track.lockOnPilot;
  }

  render(): TemplateResult {
    const hasTracks = this.numTracks > 0;
    return html`<ion-item .button=${hasTracks} .detail=${hasTracks} @click=${this.handleSelect} lines="none">
        <i class="las la-route la-2x"></i>Tracks
        ${when(hasTracks, () => html`<ion-badge slot="end" color="primary">${this.numTracks}</ion-badge>`)}
      </ion-item>
      <ion-item lines=${hasTracks ? 'none' : 'full'} button @click=${this.forwardClick}>
        Upload tracks and routes
        <input
          type="file"
          multiple
          id="track"
          tabindex="-1"
          style="position:absolute; left: 9999px;"
          @change=${this.handleUpload}
        />
      </ion-item>
      ${when(
        hasTracks,
        () => html` <ion-item lines="none" button .detail=${false}>
            <ion-toggle .checked=${this.displayLabels} @ionChange=${this.handleDisplayNames}>Labels</ion-toggle>
          </ion-item>
          <ion-item lines="full" button .detail=${false}>
            <ion-toggle .checked=${this.lockOnPilot} @ionChange=${this.handleLock}>Lock on pilot</ion-toggle>
          </ion-item>`,
      )}`;
  }

  private handleLock() {
    store.dispatch(setLockOnPilot(!this.lockOnPilot));
  }

  // Programmatically opens the file dialog.
  private forwardClick(): void {
    (this.renderRoot.querySelector('#track') as HTMLInputElement)?.click();
  }

  private async handleUpload(e: Event & { target: HTMLInputElement }): Promise<void> {
    if (e.target) {
<<<<<<< HEAD
      const input = e.target;
      if (input.files?.length) {
=======
      const el = e.target;
      if (el.files?.length) {
>>>>>>> 17a915d3
        const files: File[] = [];
        for (let i = 0; i < input.files.length; i++) {
          files.push(input.files[i]);
        }
        const ids = await uploadTracks(files);
        pushCurrentState();
        addUrlParamValues(ParamNames.groupId, ids);
        input.value = '';
      }
    }
  }

  // Shows/Hides pilot names next to the marker.
  private handleDisplayNames(): void {
    store.dispatch(setDisplayLabels(!this.displayLabels));
  }

  private async handleSelect() {
    if (this.numTracks == 0) {
      return;
    }
    const modal = await modalController.create({
      component: 'track-modal',
    });
    await modal.present();
  }

  protected createRenderRoot(): HTMLElement {
    return this;
  }
}

@customElement('live-items')
export class LiveTrackItems extends connect(store)(LitElement) {
  @state()
  private displayLabels = true;
  @state()
  private pilots: LivePilot[] = [];
  @state()
  private historyMin = 0;

  stateChanged(state: RootState): void {
    this.displayLabels = state.liveTrack.displayLabels;
    this.pilots = getLivePilots(state);
    this.historyMin = state.liveTrack.historyMin;
  }

  render(): TemplateResult {
    const hasEmergency = this.pilots.some((p) => p.isEmergency == true);
    const numPilots = this.pilots.length;
    const hasPilots = numPilots > 0;

    return html`<ion-item lines="none" .button=${hasPilots} .detail=${hasPilots} @click=${this.handleSelect}>
        <i class="las la-satellite-dish la-2x"></i>Live tracks
        ${when(
          hasPilots,
          () => html`<ion-badge slot="end" color=${hasEmergency ? 'warning' : 'primary'}>${numPilots}</ion-badge>`,
        )}
      </ion-item>
      <ion-item button detail lines="none" @click=${this.handleConfig}>
        <ion-label>Settings</ion-label>
      </ion-item>
      <ion-item lines="none" button .detail=${false}>
        <ion-toggle .checked=${this.displayLabels} @ionChange=${this.handleDisplayNames}>Labels</ion-toggle>
      </ion-item>
      <ion-item lines="full" button .detail=${false}>
        <ion-select
          label="History"
          aria-label="History"
          id="history-select"
          placeholder="length"
          interface="popover"
          value=${this.historyMin}
          @ionChange=${this.handleHistory}
        >
          <ion-select-option value=${40}>40mn</ion-select-option>
          <ion-select-option value=${12 * 60}>12h</ion-select-option>
          <ion-select-option value=${24 * 60}>24h</ion-select-option>
        </ion-select>
      </ion-item> `;
  }

  private async handleSelect() {
    if (this.pilots.length > 0) {
      const modal = await modalController.create({
        component: 'live-modal',
      });
      await modal.present();
    }
  }

  // Shows/Hides pilot names next to the marker.
  private handleDisplayNames(): void {
    store.dispatch(setDisplayLiveLabels(!this.displayLabels));
  }

  private handleHistory(e: CustomEvent): void {
    store.dispatch(setHistoryMin(Number(e.detail.value)));
    store.dispatch(setFetchMillis(0));
    store.dispatch(updateTrackers());
  }

  private handleConfig() {
    store.dispatch(setReturnUrl(document.location.toString()));
    document.location.href = '/devices';
  }

  protected createRenderRoot(): HTMLElement {
    return this;
  }
}<|MERGE_RESOLUTION|>--- conflicted
+++ resolved
@@ -1,7 +1,7 @@
 import { Class, Type, getClassName, getTypeName } from '@flyxc/common';
-import type { SearchbarCustomEvent, ToggleCustomEvent} from '@ionic/core/components';
+import type { SearchbarCustomEvent, ToggleCustomEvent } from '@ionic/core/components';
 import { modalController, toastController } from '@ionic/core/components';
-import type { TemplateResult} from 'lit';
+import type { TemplateResult } from 'lit';
 import { LitElement, html } from 'lit';
 import { customElement, state } from 'lit/decorators.js';
 import { map } from 'lit/directives/map.js';
@@ -12,13 +12,12 @@
 import { ParamNames, addUrlParamValues, pushCurrentState } from '../../logic/history';
 import * as msg from '../../logic/messages';
 import { uploadTracks } from '../../logic/track';
-import type { DistanceUnit} from '../../logic/units';
+import type { DistanceUnit } from '../../logic/units';
 import { formatUnit } from '../../logic/units';
 import * as airspaces from '../../redux/airspace-slice';
 import { setApiLoading } from '../../redux/app-slice';
 import * as arcgis from '../../redux/arcgis-slice';
-import type {
-  LivePilot} from '../../redux/live-track-slice';
+import type { LivePilot } from '../../redux/live-track-slice';
 import {
   getLivePilots,
   setDisplayLabels as setDisplayLiveLabels,
@@ -30,7 +29,7 @@
 import { setEnabled } from '../../redux/planner-slice';
 import * as sel from '../../redux/selectors';
 import * as skyways from '../../redux/skyways-slice';
-import type { RootState} from '../../redux/store';
+import type { RootState } from '../../redux/store';
 import { store } from '../../redux/store';
 import { setDisplayLabels, setLockOnPilot } from '../../redux/track-slice';
 import './about-modal';
@@ -637,13 +636,8 @@
 
   private async handleUpload(e: Event & { target: HTMLInputElement }): Promise<void> {
     if (e.target) {
-<<<<<<< HEAD
       const input = e.target;
       if (input.files?.length) {
-=======
-      const el = e.target;
-      if (el.files?.length) {
->>>>>>> 17a915d3
         const files: File[] = [];
         for (let i = 0; i < input.files.length; i++) {
           files.push(input.files[i]);
