--- conflicted
+++ resolved
@@ -11,14 +11,10 @@
 import { PlannerElement } from './planner-element';
 import { connect } from 'pwa-helpers';
 import { formatUnit } from '../logic/units';
-<<<<<<< HEAD
 //import { isMobileDevice } from '../logic/util';
-
 import { BRecord, RecordExtensions } from 'igc-parser';
 import { Solution } from 'igc-xc-score';
-=======
 import { Units } from '../reducers/map';
->>>>>>> 0b333c23
 
 const ROUTE_STROKE_COLORS = {
   [CircuitType.OPEN_DISTANCE]: '#ff6600',
@@ -60,9 +56,6 @@
   @property({ attribute: false })
   expanded = false;
 
-  @property({ attribute: false })
-<<<<<<< HEAD
-  units: { [type: string]: string; } | null = null;
   
   @property({ attribute: false })
   tracks: Track[] | null = null;
@@ -75,9 +68,9 @@
 
   @property({ attribute: false })
   measureIcon: string = 'img/measuring.svg';
-=======
+
+  @property({ attribute: false })
   units: Units | null = null;
->>>>>>> 0b333c23
 
   @property({ attribute: false })
   get map(): google.maps.Map | null {
